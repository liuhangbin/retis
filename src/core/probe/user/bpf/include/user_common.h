#ifndef __CORE_PROBE_USER_BPF_COMMON__
#define __CORE_PROBE_USER_BPF_COMMON__

#include <vmlinux.h>
#include <bpf/bpf_helpers.h>
#include <bpf/usdt.bpf.h>

#include "events.h"

enum userspace_event_type {
	USDT = 1,
};

/* Userspace section of the event data. */
struct user_event {
	u64 symbol;
	u64 pid;
	u8  event_type;
} __attribute__((packed));

/* Userspace context */
struct user_ctx {
	long args[BPF_USDT_MAX_ARG_CNT];
	u32 num;
};

/* Helper to define a USDT hook (mostly in collectors) while not having to
 * duplicate the common part everywhere.
 * This also ensure hooks are doing the right thing and should help with
 * maintenance.
 *
 * To define a USDT hook in a collector hook, say hook.bpf.c,
 * ```
 * #include <user_common.h>
 *
 * DEFINE_USDT_HOOK(
 *	long myarg = ctx->args[0];
 *	do_something(myarg, event);
 *	return 0;
 * )
 *
 * char __license[] SEC("license") = "GPL";
 * ```
 *
 * Do not forget to add the hook to build.rs
 */
#define DEFINE_USDT_HOOK(inst)							\
	SEC("ext/hook")								\
<<<<<<< HEAD
	int hook(struct user_ctx *ctx, struct trace_raw_event *event)		\
=======
	int hook(struct pt_regs *ctx, struct retis_raw_event *event)		\
>>>>>>> 4c4f0536
	{									\
		/* Let the verifier be happy */					\
		if (!ctx || !event)						\
			return 0;						\
		inst								\
	}

#endif // __CORE_PROBE_USER_BPF_COMMON__<|MERGE_RESOLUTION|>--- conflicted
+++ resolved
@@ -46,11 +46,7 @@
  */
 #define DEFINE_USDT_HOOK(inst)							\
 	SEC("ext/hook")								\
-<<<<<<< HEAD
-	int hook(struct user_ctx *ctx, struct trace_raw_event *event)		\
-=======
-	int hook(struct pt_regs *ctx, struct retis_raw_event *event)		\
->>>>>>> 4c4f0536
+	int hook(struct user_ctx *ctx, struct retis_raw_event *event)		\
 	{									\
 		/* Let the verifier be happy */					\
 		if (!ctx || !event)						\
